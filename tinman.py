#!/usr/bin/env python
"""
Tinman Controller

Copyright (c) 2009, Gavin M. Roy
All rights reserved.

Redistribution and use in source and binary forms, with or without modification, are permitted provided that the following conditions are met:

Redistributions of source code must retain the above copyright notice, this list of conditions and the following disclaimer.
Redistributions in binary form must reproduce the above copyright notice, this list of conditions and the following disclaimer in the documentation and/or other materials provided with the distribution.
Neither the name of the Insider Guides, Inc. nor the names of its contributors may be used to endorse or promote products derived from this software without specific prior written permission.
THIS SOFTWARE IS PROVIDED BY THE COPYRIGHT HOLDERS AND CONTRIBUTORS "AS IS" AND ANY EXPRESS OR IMPLIED WARRANTIES, INCLUDING, BUT NOT LIMITED TO, THE IMPLIED WARRANTIES OF MERCHANTABILITY AND FITNESS FOR A PARTICULAR PURPOSE ARE DISCLAIMED. IN NO EVENT SHALL THE COPYRIGHT HOLDER OR CONTRIBUTORS BE LIABLE FOR ANY DIRECT, INDIRECT, INCIDENTAL, SPECIAL, EXEMPLARY, OR CONSEQUENTIAL DAMAGES (INCLUDING, BUT NOT LIMITED TO, PROCUREMENT OF SUBSTITUTE GOODS OR SERVICES; LOSS OF USE, DATA, OR PROFITS; OR BUSINESS INTERRUPTION) HOWEVER CAUSED AND ON ANY THEORY OF LIABILITY, WHETHER IN CONTRACT, STRICT LIABILITY, OR TORT (INCLUDING NEGLIGENCE OR OTHERWISE) ARISING IN ANY WAY OUT OF THE USE OF THIS SOFTWARE, EVEN IF ADVISED OF THE POSSIBILITY OF SUCH DAMAGE.
"""

__author__  = "Gavin M. Roy"
__email__   = "gavinmroy@gmail.com"
__date__    = "2009-11-10"
__appname__ = 'tinman'
__version__ = '0.3'

import logging
import multiprocessing
import optparse
import os
import signal
import sys
import tornado.httpserver
import tornado.ioloop
import tornado.locale
import tornado.web
import yaml

# List to hold the child processes
children = []

class Application(tornado.web.Application):

    def __init__(self, config):

        # Our main handler list
        handlers = []
        for handler in config['RequestHandlers']:

            # Split up our string containing the import and class
            p = handler[1].split('.')

            # Handler must be in the format: foo.bar.baz where
            # foo is the import dir, bar is the file and baz is the class
            if len(p) != 3:
                logging.error('Import module name error')

            # Build the import string
            s = '.'.join(p[0:-1])
            # Import the module, getting the file from the __dict__
            logging.debug('Importing: %s.%s' % (s, p[-1]))
            m = __import__(s, fromlist=['.'.join(p[1:-1])])

            # Get the handle to the class
            h = getattr(m,p[-1])

            # Append our handle stack
            logging.debug('Appending handler for "%s": %s.%s' % (handler[0], s, p[-1]))
            handlers.append((handler[0], h))

        # Get the dictionary from our YAML file
        settings = config['Application']

        # Set the app version from the version setting in this file
        settings['version'] = __version__

        # If we have a static_path
        if settings.has_key('static_path'):
            # Replace __base_path__ with the path this is running from
            settings['static_path'] = settings['static_path'].replace('__base_path__',
                                                                      os.path.dirname(os.path.realpath(__file__)))

        # If we specified the UI modules, we need to import it not pass a string
        if settings.has_key('ui_modules'):

            # Split up our string containing the import and class
            p = settings['ui_modules'].split('.')

            # Module must be in the format: foo.bar
            # foo is the import dir, bar is the file containing module classes
            if len(p) != 2:
                logging.error('Import module name error')

            # Import the module, getting the file from the __dict__
            m = __import__(settings['ui_modules'], fromlist=[p[1]])

            # Assign the modules to the import
            settings['ui_modules'] = m

        # Create our Application for this process
        tornado.web.Application.__init__(self, handlers, **settings)


def runapp(config, port):

    try:
<<<<<<< HEAD
        http_server = tornado.httpserver.HTTPServer(Application(config), 
                                                    no_keep_alive=config['HTTPServer']['no_keep_alive'],
                                                    xheaders=config['HTTPServer']['xheaders'])
=======
        http_server = tornado.httpserver.HTTPServer(Application(config),
                                                    no_keep_alive=config['HTTPServer']['no_keep_alive'])
>>>>>>> ffab4d1a
        http_server.listen(port)
        tornado.ioloop.IOLoop.instance().start()

    except KeyboardInterrupt:
        shutdown()

    except Exception as out:
        logging.error(out)
        shutdown()

def shutdown():

    logging.debug('%s: shutting down' % __appname__)
    for child in children:
        try:
            if child.is_alive():
                logging.debug("%s: Terminating child: %s" % (__appname__, child.name))
                child.terminate()
        except AssertionError:
            logging.error('%s: Dead child encountered' % __appname__)

    logging.debug('%s: shutdown complete' % __appname__)
    sys.exit(0)


def signal_handler(sig, frame):

    # We can shutdown from sigterm or keyboard interrupt so use a generic function
    shutdown()


if __name__ == "__main__":

    usage = "usage: %prog -c <configfile> [options]"
    version_string = "%%prog %s" % __version__
    description = "Project Name"

    # Create our parser and setup our command line options
    parser = optparse.OptionParser(usage=usage,
                         version=version_string,
                         description=description)

    parser.add_option("-c", "--config",
                        action="store", dest="config",
                        help="Specify the configuration file for use")

    parser.add_option("-f", "--foreground",
                        action="store_true", dest="foreground", default=False,
                        help="Run interactively in console for debugging purposes")

    # Parse our options and arguments
    options, args = parser.parse_args()

    if options.config is None:
        sys.stderr.write('Missing configuration file\n')
        print usage
        sys.exit(1)

    # try to load the config file.
    try:
        stream = file(options.config, 'r')
        config = yaml.load(stream)
        stream.close()
    except IOError:
        sys.stderr.write('Invalid or missing configuration file "%s"\n' % options.config)
        sys.exit(1)

    # Set logging levels dictionary
    logging_levels = {
                        'debug':    logging.DEBUG,
                        'info':     logging.INFO,
                        'warning':  logging.WARNING,
                        'error':    logging.ERROR,
                        'critical': logging.CRITICAL
                     }

    # Get the logging value from the dictionary
    logging_level = config['Logging']['level']
    config['Logging']['level'] = logging_levels.get( config['Logging']['level'],
                                                     logging.NOTSET )

    # If the user says verbose overwrite the settings.
    if options.foreground:

        # Set the debugging level to verbose
        config['Logging']['level'] = logging.DEBUG

        # If we have specified a file, remove it so logging info goes to stdout
        if config['Logging'].has_key('filename'):
            del config['Logging']['filename']

    else:
        # Build a specific path to our log file
        if config['Logging'].has_key('filename'):
            config['Logging']['filename'] = os.path.join( os.path.dirname(__file__),
                                                          config['Logging']['directory'],
                                                          config['Logging']['filename'] )

    # Pass in our logging config
    logging.basicConfig(**config['Logging'])
    logging.info('Log level set to %s' % logging_level)

    # If we have supported handler
<<<<<<< HEAD
    if config['Logging'].has_key('handler') and not options.foreground:
        
=======
    if config['Logging'].has_key('handler'):

>>>>>>> ffab4d1a
        # If we want to syslog
        if config['Logging']['handler'] == 'syslog':

            facility = config['Logging']['syslog']['facility']
            import logging.handlers as handlers

            # If we didn't type in the facility name
            if handlers.SysLogHandler.facility_names.has_key(facility):

                # Create the syslog handler
                syslog = handlers.SysLogHandler(address=config['Logging']['syslog']['address'],
                                                facility = handlers.SysLogHandler.facility_names[facility])

                # Get the default logger
                default_logger = logging.getLogger('')

                # Add the handler
                default_logger.addHandler(syslog)

                # Remove the default stream handler
                for handler in default_logger.handlers:
                    if isinstance(handler, logging.StreamHandler):
                        default_logger.removeHandler(handler)

            else:
                logging.error('%s: Invalid SysLog facility name specified, syslog logging aborted' % __appname__)

    # Fork our process to detach if not told to stay in foreground
    if not options.foreground:
        try:
            pid = os.fork()
            if pid > 0:
                sys.exit(0)
        except OSError, e:
            sys.stderr.write("Could not fork: %d (%s)\n" % (e.errno, e.strerror))
            sys.exit(1)

        # Second fork to put into daemon mode
        try:
            pid = os.fork()
            if pid > 0:
                # exit from second parent, print eventual PID before
                print '%s: daemon has started - PID # %d.' % ( __appname__, pid )

                # Write a pidfile out
                filename = os.path.join(os.path.dirname(__file__), "pids/%s.pid" % __appname__)
                with open(filename, 'w') as pid_file:
                    pid_file.write('%i\n' % pid)
                    pid_file.close()
                
                # Exit the parent project
                sys.exit(0)
        except OSError, e:
            sys.stderr.write("Could not fork: %d (%s)\n" % (e.errno, e.strerror))
            sys.exit(1)

        # Detach from parent environment
        os.chdir(os.path.dirname(__file__))
        os.setsid()
        os.umask(0)

        # Close stdin
        sys.stdin.close()

        # Redirect stdout, stderr
        sys.stdout = open('/dev/null', 'a')
        sys.stderr = open('/dev/null', 'a')
    else:
        logging.info('%s: has started in interactive mode' % __appname__)

    # Load the locales
    logging.info('%s: Loading translations' % __appname__)
    try:
        tornado.locale.load_translations(os.path.join(os.path.dirname(__file__),
                                         "translations"))
    except OSError:
        logging.info('%s: No translations found' % __appname__)

    # Handle signals
    signal.signal(signal.SIGINT, signal_handler)
    signal.signal(signal.SIGTERM, signal_handler)

    # Kick off our application servers
    for port in config['HTTPServer']['ports']:
        logging.info('%s: spawning on port %i' % (__appname__, port))
        proc = multiprocessing.Process(target=runapp, args=(config, port))
        proc.start()
        children.append(proc)<|MERGE_RESOLUTION|>--- conflicted
+++ resolved
@@ -99,14 +99,9 @@
 def runapp(config, port):
 
     try:
-<<<<<<< HEAD
         http_server = tornado.httpserver.HTTPServer(Application(config), 
                                                     no_keep_alive=config['HTTPServer']['no_keep_alive'],
                                                     xheaders=config['HTTPServer']['xheaders'])
-=======
-        http_server = tornado.httpserver.HTTPServer(Application(config),
-                                                    no_keep_alive=config['HTTPServer']['no_keep_alive'])
->>>>>>> ffab4d1a
         http_server.listen(port)
         tornado.ioloop.IOLoop.instance().start()
 
@@ -210,13 +205,8 @@
     logging.info('Log level set to %s' % logging_level)
 
     # If we have supported handler
-<<<<<<< HEAD
     if config['Logging'].has_key('handler') and not options.foreground:
-        
-=======
-    if config['Logging'].has_key('handler'):
-
->>>>>>> ffab4d1a
+
         # If we want to syslog
         if config['Logging']['handler'] == 'syslog':
 
